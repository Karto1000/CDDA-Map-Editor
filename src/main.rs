
use std::default::Default;
use std::io::Write;
use std::ops::Deref;
use std::path::PathBuf;
<<<<<<< HEAD

=======
use std::str::FromStr;
>>>>>>> 225f0406
use std::string::ToString;
use std::sync::Arc;

use bevy::{prelude::*, window::PrimaryWindow};
use bevy::app::{App, AppExit, PluginGroup};
use bevy::asset::{AssetServer, AsyncReadExt};
use bevy::DefaultPlugins;
use bevy::log::LogPlugin;
<<<<<<< HEAD
use bevy::prelude::{Assets, Camera2dBundle, Commands, Component, EventReader, Mesh, NonSend, Query, Res, ResMut, Resource, Transform, Vec2, Window, With};

use bevy::sprite::{Material2dPlugin, MaterialMesh2dBundle, Mesh2dHandle};
use bevy::utils::default;

use bevy::window::{WindowMode, WindowPlugin};
use bevy::winit::WinitWindows;
use bevy_console::{ConsoleConfiguration, ConsolePlugin, PrintConsoleLine};

=======
use bevy::prelude::{Assets, Bundle, Camera2dBundle, Commands, Component, EventReader, Mesh, NonSend, Query, Res, ResMut, Resource, Transform, TypePath, Vec2, Vec2Swizzles, Window, With};
use bevy::render::render_resource::{AsBindGroup, AsBindGroupShaderType};
use bevy::sprite::{Material2d, Material2dPlugin, MaterialMesh2dBundle, Mesh2dHandle};
use bevy::utils::default;
use bevy::window::{WindowMode, WindowPlugin};
use bevy::winit::WinitWindows;
use bevy_console::{AddConsoleCommand, ConsoleConfiguration, ConsolePlugin, PrintConsoleLine};
use bevy_console::clap::Parser;
>>>>>>> 225f0406
use bevy_file_dialog::FileDialogPlugin;
use bevy_inspector_egui::bevy_egui::EguiContexts;
use bevy_inspector_egui::egui;
use bevy_inspector_egui::egui::{Color32, FontData, FontFamily, Stroke};
use bevy_inspector_egui::egui::epaint::Shadow;
use clap::builder::StyledStr;
use color_print::cformat;
<<<<<<< HEAD
use imageproc::drawing::Canvas;
use lazy_static::lazy_static;
use log::{LevelFilter};
use num::ToPrimitive;

use winit::window::Icon;

use crate::common::{BufferedLogger, Coordinates, LogMessage, PRIMARY_COLOR, Weighted};
use crate::common::io::{Load, Save};
use crate::editor_data::EditorData;
use crate::editor_data::io::EditorDataSaver;
=======
use lazy_static::lazy_static;
use log::{LevelFilter, Log};
use num::ToPrimitive;
use serde::{Deserialize, Serialize};
use winit::window::Icon;

use crate::common::{BufferedLogger, Coordinates, LogMessage, PRIMARY_COLOR};
use crate::common::io::{Load, Save};
>>>>>>> 225f0406
use crate::graphics::{GraphicsResource, LegacyTextures};
use crate::graphics::tileset::legacy::LegacyTilesetLoader;
use crate::map::events::{ClearTiles, SpawnMapEntity};
use crate::map::loader::MapEntityLoader;
use crate::map::MapPlugin;
<<<<<<< HEAD
use crate::map::resources::MapEntityType;
use crate::map::systems::{set_tile_reader, spawn_sprite, tile_despawn_reader, tile_remove_reader, tile_spawn_reader, update_sprite_reader};
use crate::palettes::MeabyParam;
use crate::project::resources::Project;
=======
use crate::map::resources::{MapEntity, Single};
use crate::map::systems::{set_tile_reader, spawn_sprite, tile_despawn_reader, tile_remove_reader, tile_spawn_reader, update_sprite_reader};
use crate::palettes::loader::PalettesLoader;
use crate::palettes::Palette;
use crate::project::resources::{Project, ProjectSaveState};
>>>>>>> 225f0406
use crate::region_settings::loader::RegionSettingsLoader;
use crate::tiles::components::{Offset, Tile};
use crate::tiles::TilePlugin;
use crate::ui::grid::{GridMarker, GridMaterial, GridPlugin};
use crate::ui::grid::resources::Grid;
use crate::ui::tabs::events::SpawnTab;
use crate::ui::UiPlugin;

mod tiles;
mod map;
mod ui;
mod project;
mod graphics;
mod palettes;
mod common;
mod region_settings;
<<<<<<< HEAD
mod editor_data;
=======

pub const CDDA_DIR: &'static str = r"C:\CDDA\testing";
>>>>>>> 225f0406

lazy_static! {
    pub static ref LOGGER: BufferedLogger = BufferedLogger::new();
}

#[derive(Component)]
pub struct MouseLocationTextMarker;

#[derive(Resource)]
pub struct IsCursorCaptured(bool);

#[derive(Event)]
pub struct SwitchProject {
    pub index: u32,
}

<<<<<<< HEAD
=======
#[derive(Debug, Resource, Serialize, Deserialize)]
pub struct EditorData {
    pub current_project_index: u32,
    pub projects: Vec<Project>,
    pub history: Vec<ProjectSaveState>,
}

impl EditorData {
    pub fn get_current_project(&self) -> Option<&Project> {
        return self.projects.get(self.current_project_index as usize);
    }

    pub fn get_current_project_mut(&mut self) -> Option<&mut Project> {
        return self.projects.get_mut(self.current_project_index as usize);
    }
}

impl Default for EditorData {
    fn default() -> Self {
        let map: Single = Single {
            om_terrain: "unnamed".to_string(),
            tile_selection: Default::default(),
            tiles: Default::default(),
        };

        let project = Project {
            map_entity: MapEntity::Single(map),
            save_state: ProjectSaveState::NotSaved,
        };

        return Self {
            current_project_index: 0,
            projects: vec![project],
            history: vec![],
        };
    }
}

>>>>>>> 225f0406
fn main() {
    lazy_static::initialize(&LOGGER);
    log::set_logger(LOGGER.deref()).unwrap();
    log::set_max_level(LevelFilter::Info);

    App::new()
        .add_plugins((DefaultPlugins.set(WindowPlugin {
            primary_window: Some(Window {
                title: "CDDA Map Editor".to_string(),
                mode: WindowMode::BorderlessFullscreen,
                ..Default::default()
            }),
            ..Default::default()
        }).disable::<LogPlugin>(), ConsolePlugin))
        .insert_resource(IsCursorCaptured(false))
        .insert_resource(ConsoleConfiguration {
            keys: vec![
                // TODO: Localize
                KeyCode::F1
            ],
            ..default()
        })
        .add_event::<LogMessage>()
        .add_systems(Startup, (
            setup,
            setup_egui,
        ))
        .add_event::<SwitchProject>()
        .add_plugins(FileDialogPlugin::new()
            .with_save_file::<Project>()
            .with_load_file::<Project>()
        )
        .add_plugins(Material2dPlugin::<GridMaterial>::default())
        .add_plugins((GridPlugin {}, MapPlugin {}, TilePlugin {}, UiPlugin {}))
        .add_systems(Update, (
            update,
<<<<<<< HEAD
            app_exit,
=======
>>>>>>> 225f0406
            switch_project,
            tile_despawn_reader,
            apply_deferred,
            tile_remove_reader,
            apply_deferred,
            set_tile_reader,
            apply_deferred,
            tile_spawn_reader,
            apply_deferred,
            spawn_sprite,
            update_sprite_reader,
        ).chain())
        .run();
}

fn setup(
    mut commands: Commands,
    asset_server: Res<AssetServer>,
    mut materials: ResMut<Assets<GridMaterial>>,
    mut meshes: ResMut<Assets<Mesh>>,
    win_windows: NonSend<WinitWindows>,
    res_grid: Res<Grid>,
    mut e_spawn_map_entity: EventWriter<SpawnMapEntity>,
    mut e_spawn_tab: EventWriter<SpawnTab>,
    mut r_images: ResMut<Assets<Image>>,
) {
    commands.spawn(Camera2dBundle::default());

<<<<<<< HEAD
    let editor_data_saver = EditorDataSaver::new();
    let mut editor_data = editor_data_saver.load().unwrap();

    let cdda_path = "C:/CDDA/testing";

    // TODO: This is just for debug
    match &mut editor_data.config.cdda_data {
        None => {
            editor_data.config.load_cdda_dir(PathBuf::from(cdda_path));
        }
        _ => {}
    }

    let tileset_loader = LegacyTilesetLoader::new(PathBuf::from(format!(r"{}/gfx/MSX++UnDeadPeopleEdition", cdda_path)));
    let region_settings_loader = RegionSettingsLoader::new(PathBuf::from(format!(r"{}/data/json/regional_map_settings.json", cdda_path)), "default".to_string());
=======
    let tileset_loader = LegacyTilesetLoader::new(PathBuf::from(format!(r"{}/gfx/MSX++UnDeadPeopleEdition", CDDA_DIR)));
    let region_settings_loader = RegionSettingsLoader::new(PathBuf::from(format!(r"{}/data/json/regional_map_settings.json", CDDA_DIR)), "default".to_string());
>>>>>>> 225f0406

    let legacy_textures = LegacyTextures::new(tileset_loader, region_settings_loader, &mut r_images);
    let texture_resource = GraphicsResource::new(Box::new(legacy_textures));

<<<<<<< HEAD
    let loader = MapEntityLoader {
        path: PathBuf::from(format!(r"{}/data/json/mapgen/mall/mall_ground.json", cdda_path)),
        id: "mall_a_1".to_string(),
        cdda_data: &editor_data.config.cdda_data.as_ref().unwrap().clone(),
=======
    let mut default_project = Project::default();

    let loader = MapEntityLoader {
        path: PathBuf::from(format!(r"{}/data/json/mapgen/prison/prison.json", CDDA_DIR)),
        id: "prison_1_1".to_string(),
>>>>>>> 225f0406
    };

    let mut editor_data = EditorData::default();
    let map_entity = MapEntity::Nested(loader.load().unwrap());

    let mut project = Project::default();
    project.map_entity = map_entity;

    e_spawn_map_entity.send(SpawnMapEntity {
        map_entity: Arc::new(project.map_entity.clone())
    });

    editor_data.projects.push(project);

    for (i, project) in editor_data.projects.iter().enumerate() {
<<<<<<< HEAD
        let name = match &project.map_entity.map_type {
            MapEntityType::NestedMapgen { .. } => todo!(),
            MapEntityType::Default { om_terrain, .. } => om_terrain.clone(),
            MapEntityType::Multi { .. } => todo!(),
            MapEntityType::Nested { .. } => "Nested_TODO".to_string()
=======
        let name = match &project.map_entity {
            MapEntity::Single(s) => s.om_terrain.clone(),
            MapEntity::Nested(_) => "Nested_TODO".to_string(),
            _ => todo!()
>>>>>>> 225f0406
        };

        e_spawn_tab.send(SpawnTab { name, index: i as u32 });
    }

    let (icon_rgba, icon_width, icon_height) = {
        let image = image::load_from_memory(include_bytes!("../assets/grass.png"))
            .unwrap()
            .to_rgba8();
        let (width, height) = image.dimensions();
        let rgba = image.into_raw();
        (rgba, width, height)
    };
    let icon = Icon::from_rgba(icon_rgba, icon_width, icon_height).unwrap();

    win_windows.windows.iter().for_each(|(_, w)| w.set_window_icon(Some(icon.clone())));

    commands.spawn((
        MaterialMesh2dBundle {
            mesh: Mesh2dHandle::from(meshes.add(Cuboid::new(1., 1., 0.0).mesh())),
            transform: Transform::from_xyz(0.0, 0.0, 1.0),
            material: materials.add(GridMaterial {
                tile_size: res_grid.tile_size,
                offset: Vec2::default(),
                mouse_pos: Default::default(),
                is_cursor_captured: 0,
                map_size: editor_data.get_current_project().unwrap().map_entity.size(),
                scale_factor: 1.,
            }),
            ..default()
        },
        GridMarker {}
    ));

    commands.insert_resource(editor_data);
    commands.insert_resource(texture_resource);
}

fn setup_egui(
    mut contexts: EguiContexts,
) {
    let mut fonts = egui::FontDefinitions::empty();
    fonts.font_data.insert(
        "unifont".to_string(),
        FontData::from_static(include_bytes!("../assets/fonts/unifont.ttf")),
    );

    fonts.families
        .entry(FontFamily::Proportional)
        .or_default()
        .insert(0, "unifont".to_string());

    fonts.families
        .entry(FontFamily::Monospace)
        .or_default()
        .insert(0, "unifont".to_string());

    contexts.ctx_mut().set_fonts(fonts);
    contexts.ctx_mut().set_visuals(egui::Visuals {
        window_rounding: 0.0.into(),
        window_shadow: Shadow {
            extrusion: 0.0,
            color: Default::default(),
        },
        window_stroke: Stroke::NONE,
        override_text_color: Some(Color32::from_rgb(255, 255, 255)),
        window_fill: Color32::from_rgb(
            (PRIMARY_COLOR.r() * 255.).to_u8().unwrap(),
            (PRIMARY_COLOR.g() * 255.).to_u8().unwrap(),
            (PRIMARY_COLOR.b() * 255.).to_u8().unwrap(),
        ),
        ..default()
    });
}

fn update(
    res_grid: Res<Grid>,
    res_cursor: Res<IsCursorCaptured>,
    mut tiles: Query<(&mut Transform, &Coordinates, &Offset), With<Tile>>,
    q_windows: Query<&Window, With<PrimaryWindow>>,
    mut grid_material: ResMut<Assets<GridMaterial>>,
    r_data: Res<EditorData>,
    mut e_write_line: EventWriter<PrintConsoleLine>,
) {
    for log in LOGGER.log_queue.read().unwrap().iter() {
        e_write_line.send(PrintConsoleLine::new(StyledStr::from(cformat!(r#"<g>[{}] {}</g>"#, log.level.as_str(), log.message))));
    }
    LOGGER.log_queue.write().unwrap().clear();

    let project = match r_data.get_current_project() {
        None => return,
        Some(p) => p
    };

    let grid_material = grid_material.iter_mut().next().unwrap();
    let window = q_windows.single();

    grid_material.1.offset = res_grid.offset;
    grid_material.1.tile_size = res_grid.tile_size;
    grid_material.1.mouse_pos = window.cursor_position().unwrap_or(Vec2::default());
<<<<<<< HEAD
    grid_material.1.map_size = project.map_entity.size;
    // Weird way to do this, but bevy does not let me pass a bool as a uniform for some reason
=======
    grid_material.1.map_size = project.map_entity.size();
    // Weird way to do this but bevy does not let me pass a bool as a uniform for some reason
>>>>>>> 225f0406
    grid_material.1.is_cursor_captured = match res_cursor.0 {
        true => 1,
        false => 0
    };
    grid_material.1.scale_factor = window.resolution.scale_factor();

    for (mut transform, coordinates, sprite_offset) in tiles.iter_mut() {
        //                                              < CENTER TO TOP LEFT >                                  < ALIGN ON GRID >
        transform.translation.x = (-window.resolution.width() / 2. + res_grid.tile_size / 2.) - (res_grid.offset.x - coordinates.x as f32 * res_grid.tile_size);
        transform.translation.y = (window.resolution.height() / 2. - (res_grid.tile_size + (sprite_offset.y as f32 * (res_grid.tile_size / res_grid.default_tile_size))) / 2.) + (res_grid.offset.y - coordinates.y as f32 * res_grid.tile_size);
    }
}

fn switch_project(
    mut e_switch_project: EventReader<SwitchProject>,
    mut e_clear_tiles: EventWriter<ClearTiles>,
    mut e_spawn_map_entity: EventWriter<SpawnMapEntity>,
    mut r_editor_data: ResMut<EditorData>,
) {
    for switch_project in e_switch_project.read() {
        let new_project = r_editor_data.projects.get(switch_project.index as usize).unwrap();

        e_clear_tiles.send(ClearTiles {});

        e_spawn_map_entity.send(SpawnMapEntity {
            map_entity: Arc::new(new_project.map_entity.clone())
        });

        r_editor_data.current_project_index = switch_project.index;
    }
}<|MERGE_RESOLUTION|>--- conflicted
+++ resolved
@@ -1,13 +1,8 @@
-
 use std::default::Default;
 use std::io::Write;
 use std::ops::Deref;
 use std::path::PathBuf;
-<<<<<<< HEAD
-
-=======
 use std::str::FromStr;
->>>>>>> 225f0406
 use std::string::ToString;
 use std::sync::Arc;
 
@@ -16,17 +11,8 @@
 use bevy::asset::{AssetServer, AsyncReadExt};
 use bevy::DefaultPlugins;
 use bevy::log::LogPlugin;
-<<<<<<< HEAD
-use bevy::prelude::{Assets, Camera2dBundle, Commands, Component, EventReader, Mesh, NonSend, Query, Res, ResMut, Resource, Transform, Vec2, Window, With};
-
-use bevy::sprite::{Material2dPlugin, MaterialMesh2dBundle, Mesh2dHandle};
-use bevy::utils::default;
-
-use bevy::window::{WindowMode, WindowPlugin};
-use bevy::winit::WinitWindows;
-use bevy_console::{ConsoleConfiguration, ConsolePlugin, PrintConsoleLine};
-
-=======
+
+
 use bevy::prelude::{Assets, Bundle, Camera2dBundle, Commands, Component, EventReader, Mesh, NonSend, Query, Res, ResMut, Resource, Transform, TypePath, Vec2, Vec2Swizzles, Window, With};
 use bevy::render::render_resource::{AsBindGroup, AsBindGroupShaderType};
 use bevy::sprite::{Material2d, Material2dPlugin, MaterialMesh2dBundle, Mesh2dHandle};
@@ -35,7 +21,6 @@
 use bevy::winit::WinitWindows;
 use bevy_console::{AddConsoleCommand, ConsoleConfiguration, ConsolePlugin, PrintConsoleLine};
 use bevy_console::clap::Parser;
->>>>>>> 225f0406
 use bevy_file_dialog::FileDialogPlugin;
 use bevy_inspector_egui::bevy_egui::EguiContexts;
 use bevy_inspector_egui::egui;
@@ -43,19 +28,9 @@
 use bevy_inspector_egui::egui::epaint::Shadow;
 use clap::builder::StyledStr;
 use color_print::cformat;
-<<<<<<< HEAD
 use imageproc::drawing::Canvas;
-use lazy_static::lazy_static;
-use log::{LevelFilter};
-use num::ToPrimitive;
-
-use winit::window::Icon;
-
-use crate::common::{BufferedLogger, Coordinates, LogMessage, PRIMARY_COLOR, Weighted};
-use crate::common::io::{Load, Save};
-use crate::editor_data::EditorData;
+use crate::common::{Weighted};
 use crate::editor_data::io::EditorDataSaver;
-=======
 use lazy_static::lazy_static;
 use log::{LevelFilter, Log};
 use num::ToPrimitive;
@@ -64,24 +39,18 @@
 
 use crate::common::{BufferedLogger, Coordinates, LogMessage, PRIMARY_COLOR};
 use crate::common::io::{Load, Save};
->>>>>>> 225f0406
+use crate::editor_data::EditorData;
 use crate::graphics::{GraphicsResource, LegacyTextures};
 use crate::graphics::tileset::legacy::LegacyTilesetLoader;
 use crate::map::events::{ClearTiles, SpawnMapEntity};
 use crate::map::loader::MapEntityLoader;
 use crate::map::MapPlugin;
-<<<<<<< HEAD
-use crate::map::resources::MapEntityType;
-use crate::map::systems::{set_tile_reader, spawn_sprite, tile_despawn_reader, tile_remove_reader, tile_spawn_reader, update_sprite_reader};
 use crate::palettes::MeabyParam;
-use crate::project::resources::Project;
-=======
 use crate::map::resources::{MapEntity, Single};
 use crate::map::systems::{set_tile_reader, spawn_sprite, tile_despawn_reader, tile_remove_reader, tile_spawn_reader, update_sprite_reader};
 use crate::palettes::loader::PalettesLoader;
 use crate::palettes::Palette;
 use crate::project::resources::{Project, ProjectSaveState};
->>>>>>> 225f0406
 use crate::region_settings::loader::RegionSettingsLoader;
 use crate::tiles::components::{Offset, Tile};
 use crate::tiles::TilePlugin;
@@ -98,12 +67,7 @@
 mod palettes;
 mod common;
 mod region_settings;
-<<<<<<< HEAD
 mod editor_data;
-=======
-
-pub const CDDA_DIR: &'static str = r"C:\CDDA\testing";
->>>>>>> 225f0406
 
 lazy_static! {
     pub static ref LOGGER: BufferedLogger = BufferedLogger::new();
@@ -120,47 +84,8 @@
     pub index: u32,
 }
 
-<<<<<<< HEAD
-=======
-#[derive(Debug, Resource, Serialize, Deserialize)]
-pub struct EditorData {
-    pub current_project_index: u32,
-    pub projects: Vec<Project>,
-    pub history: Vec<ProjectSaveState>,
-}
-
-impl EditorData {
-    pub fn get_current_project(&self) -> Option<&Project> {
-        return self.projects.get(self.current_project_index as usize);
-    }
-
-    pub fn get_current_project_mut(&mut self) -> Option<&mut Project> {
-        return self.projects.get_mut(self.current_project_index as usize);
-    }
-}
-
-impl Default for EditorData {
-    fn default() -> Self {
-        let map: Single = Single {
-            om_terrain: "unnamed".to_string(),
-            tile_selection: Default::default(),
-            tiles: Default::default(),
-        };
-
-        let project = Project {
-            map_entity: MapEntity::Single(map),
-            save_state: ProjectSaveState::NotSaved,
-        };
-
-        return Self {
-            current_project_index: 0,
-            projects: vec![project],
-            history: vec![],
-        };
-    }
-}
-
->>>>>>> 225f0406
+
+
 fn main() {
     lazy_static::initialize(&LOGGER);
     log::set_logger(LOGGER.deref()).unwrap();
@@ -197,10 +122,6 @@
         .add_plugins((GridPlugin {}, MapPlugin {}, TilePlugin {}, UiPlugin {}))
         .add_systems(Update, (
             update,
-<<<<<<< HEAD
-            app_exit,
-=======
->>>>>>> 225f0406
             switch_project,
             tile_despawn_reader,
             apply_deferred,
@@ -229,7 +150,6 @@
 ) {
     commands.spawn(Camera2dBundle::default());
 
-<<<<<<< HEAD
     let editor_data_saver = EditorDataSaver::new();
     let mut editor_data = editor_data_saver.load().unwrap();
 
@@ -245,53 +165,32 @@
 
     let tileset_loader = LegacyTilesetLoader::new(PathBuf::from(format!(r"{}/gfx/MSX++UnDeadPeopleEdition", cdda_path)));
     let region_settings_loader = RegionSettingsLoader::new(PathBuf::from(format!(r"{}/data/json/regional_map_settings.json", cdda_path)), "default".to_string());
-=======
-    let tileset_loader = LegacyTilesetLoader::new(PathBuf::from(format!(r"{}/gfx/MSX++UnDeadPeopleEdition", CDDA_DIR)));
-    let region_settings_loader = RegionSettingsLoader::new(PathBuf::from(format!(r"{}/data/json/regional_map_settings.json", CDDA_DIR)), "default".to_string());
->>>>>>> 225f0406
 
     let legacy_textures = LegacyTextures::new(tileset_loader, region_settings_loader, &mut r_images);
     let texture_resource = GraphicsResource::new(Box::new(legacy_textures));
 
-<<<<<<< HEAD
     let loader = MapEntityLoader {
         path: PathBuf::from(format!(r"{}/data/json/mapgen/mall/mall_ground.json", cdda_path)),
         id: "mall_a_1".to_string(),
         cdda_data: &editor_data.config.cdda_data.as_ref().unwrap().clone(),
-=======
-    let mut default_project = Project::default();
-
-    let loader = MapEntityLoader {
-        path: PathBuf::from(format!(r"{}/data/json/mapgen/prison/prison.json", CDDA_DIR)),
-        id: "prison_1_1".to_string(),
->>>>>>> 225f0406
     };
-
-    let mut editor_data = EditorData::default();
+    
     let map_entity = MapEntity::Nested(loader.load().unwrap());
 
     let mut project = Project::default();
-    project.map_entity = map_entity;
+    project.map_entity = map_entity.clone();
+    
+    editor_data.projects.push(project);
 
     e_spawn_map_entity.send(SpawnMapEntity {
-        map_entity: Arc::new(project.map_entity.clone())
+        map_entity: Arc::new(map_entity)
     });
 
-    editor_data.projects.push(project);
-
     for (i, project) in editor_data.projects.iter().enumerate() {
-<<<<<<< HEAD
-        let name = match &project.map_entity.map_type {
-            MapEntityType::NestedMapgen { .. } => todo!(),
-            MapEntityType::Default { om_terrain, .. } => om_terrain.clone(),
-            MapEntityType::Multi { .. } => todo!(),
-            MapEntityType::Nested { .. } => "Nested_TODO".to_string()
-=======
         let name = match &project.map_entity {
             MapEntity::Single(s) => s.om_terrain.clone(),
             MapEntity::Nested(_) => "Nested_TODO".to_string(),
             _ => todo!()
->>>>>>> 225f0406
         };
 
         e_spawn_tab.send(SpawnTab { name, index: i as u32 });
@@ -392,13 +291,8 @@
     grid_material.1.offset = res_grid.offset;
     grid_material.1.tile_size = res_grid.tile_size;
     grid_material.1.mouse_pos = window.cursor_position().unwrap_or(Vec2::default());
-<<<<<<< HEAD
-    grid_material.1.map_size = project.map_entity.size;
-    // Weird way to do this, but bevy does not let me pass a bool as a uniform for some reason
-=======
     grid_material.1.map_size = project.map_entity.size();
     // Weird way to do this but bevy does not let me pass a bool as a uniform for some reason
->>>>>>> 225f0406
     grid_material.1.is_cursor_captured = match res_cursor.0 {
         true => 1,
         false => 0
