--- conflicted
+++ resolved
@@ -23,17 +23,9 @@
 
 impl Save<Project> for ProjectSaver {
     fn save(&self, value: &Project) -> Result<(), SaveError> {
-<<<<<<< HEAD
-        let filename = match &value.map_entity.map_type {
-            MapEntityType::NestedMapgen { .. } => todo!(),
-            MapEntityType::Default { om_terrain, .. } => om_terrain,
-            MapEntityType::Multi { .. } => todo!(),
-            MapEntityType::Nested { .. } => "NESTED_TODO"
-=======
         let filename = match &value.map_entity {
             MapEntity::Single(s) => s.om_terrain.clone(),
             _ => todo!()
->>>>>>> 225f0406
         };
         
         let filename = format!("auto_save_{}.map", filename);
