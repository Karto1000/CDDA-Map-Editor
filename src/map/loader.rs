use std::collections::HashMap;
use std::fs::read_to_string;
use std::path::PathBuf;

use bevy::math::Vec2;

use bevy::tasks::futures_lite::StreamExt;
use log::{info};
use serde::{Deserialize, Serialize};
use serde_json::{Value};

use crate::common::{Coordinates, MeabyWeighted, TileId};
use crate::common::io::{Load, LoadError};
<<<<<<< HEAD
use crate::editor_data::CDDAData;
use crate::map::resources::ComputedParameters;
use crate::map::resources::MapEntity;
use crate::map::resources::MapEntityType;
use crate::palettes::{MeabyParam, MapGenValue, MapObjectId, PaletteId, ParameterType};
=======
use crate::map::resources::{ComputedParameters, Multi, Nested, Single, TileSelection};
use crate::map::resources::MapEntity;
use crate::palettes::{Item, MapGenValue, MapObjectId, MeabyParam, PaletteId, ParameterType};
>>>>>>> 225f0406
use crate::tiles::components::Tile;

pub type ParameterId = String;

pub struct MapEntityLoader<'a> {
    pub path: PathBuf,
    pub id: String,
    pub cdda_data: &'a CDDAData
}

#[derive(Deserialize, Clone, Serialize, Debug)]
pub struct Parameter {
    #[serde(rename = "type")]
    pub parameter_type: ParameterType,
    pub default: MapGenValue,
}

fn compute_palettes(
    cdda_data: &CDDAData,
    parameters: &HashMap<String, String>, 
    palettes: &Vec<MapObjectId<MeabyParam>>
) -> HashMap<PaletteId, ComputedParameters> {
    let mut computed_palettes = HashMap::new();

    for palette in palettes.iter() {
        let palette_id: PaletteId = match palette {
            MapObjectId::Grouped(_) => { todo!() }
            MapObjectId::Nested(_) => { todo!() }
            MapObjectId::Param { param, fallback } => {
                match parameters.get(param) {
                    None => fallback.as_ref().unwrap().clone(),
                    Some(v) => v.clone()
                }
            }
            MapObjectId::Switch { .. } => { todo!() }
            MapObjectId::Single(mp) => {
                match mp {
                    MeabyParam::TileId(i) => {
                        i.clone()
                    }
                    MeabyParam::Parameter(_) => { todo!() }
                }
            }
        };

        let associated_palette = cdda_data.palettes.get(&palette_id).unwrap();

        let mut this = HashMap::new();

        for (name, parameter) in associated_palette.parameters.iter() {
            this.insert(name.clone(), parameter.default.get_value());
        }

        let computed_palette_parameters = ComputedParameters {
            this: this.clone(),
            palettes: compute_palettes(cdda_data, &this, &associated_palette.palettes),
        };

        computed_palettes.insert(palette_id, computed_palette_parameters.clone());

        info!("Computed Parameters for {:?} parameters: {:?}", palette, computed_palette_parameters)
    }

    return computed_palettes;
}

<<<<<<< HEAD
impl<'a> Load<MapEntity> for MapEntityLoader<'a> {
    fn load(&self) -> Result<MapEntity, LoadError> {
        let mut map_type: Option<MapEntityType> = None;

=======
impl Load<Single> for MapEntityLoader {
    fn load(&self) -> Result<Single, LoadError> {
>>>>>>> 225f0406
        let objects = serde_json::from_str::<Vec<HashMap<String, Value>>>(std::fs::read_to_string(&self.path).unwrap().as_str()).unwrap();

        let mapgen_entity = objects
            .into_iter()
            .find(|o| {
                return match o.get("om_terrain") {
                    None => false,
                    Some(s) => match serde_json::from_value::<MapObjectId<String>>(s.clone()) {
                        Ok(id) => {
                            match id {
                                MapObjectId::Single(id) => {
                                    let any_matches = id.clone() == self.id;
                                    any_matches
                                }
                                _ => false
                            }
                        }
                        Err(_) => { todo!() }
                    }
                };
            })
            .unwrap();

        let om_terrain = mapgen_entity.get("om_terrain").unwrap();
        let object = mapgen_entity.get("object").unwrap();
        let rows: Vec<String> = serde_json::from_value(object.get("rows").unwrap().clone()).unwrap();
        let parameters = match object.get("parameters") {
            None => HashMap::new(),
            Some(v) => serde_json::from_value::<HashMap<ParameterId, Parameter>>(v.clone()).unwrap()
        };
        let palettes: Vec<MapObjectId<MeabyParam>> = serde_json::from_value(object.get("palettes").unwrap_or(&Value::Array(Vec::new())).clone()).unwrap();

        let mut tiles = HashMap::new();

        for (row, tile) in rows.iter().enumerate() {
            // to_string returns quotes so we use as_str
            for (column, char) in tile.as_str().chars().enumerate() {
                tiles.insert(
                    Coordinates::new(column as i32, row as i32),
                    Tile::from(char),
                );
            }
        }

        let mut this = HashMap::new();

        for (parameter_id, parameter) in parameters.iter() {
            this.insert(
                parameter_id.clone(),
                parameter.default.get_value(),
            );
        }

        let computed_parameters = ComputedParameters {
            this: this.clone(),
            palettes: compute_palettes(self.cdda_data, &this, &palettes),
        };

        let terrain = match object.get("terrain") {
            None => HashMap::new(),
            Some(t) => serde_json::from_value(t.clone()).unwrap()
        };

        let furniture = match object.get("furniture") {
            None => HashMap::new(),
            Some(f) => serde_json::from_value(f.clone()).unwrap()
        };

        let fill: Option<TileId> = match object.get("fill_ter") {
            None => None,
            Some(v) => Some(String::from(v.as_str().unwrap().to_string()))
        };

        info!("Loaded Single Mapgen Object {}", om_terrain);

        return Ok(
            Single {
                om_terrain: om_terrain.to_string(),
                tile_selection: TileSelection {
                    fill_ter: fill,
                    computed_parameters,
                    palettes,
                    terrain,
                    furniture,
                },
                tiles,
            }
        );
    }
}

impl Load<Multi> for MapEntityLoader {
    fn load(&self) -> Result<Multi, LoadError> {
        todo!()
    }
}

#[derive(Debug, Clone, Deserialize, Serialize)]
struct CDDAMapgenObject {
    fill_ter: Option<String>,
    rows: Vec<String>,
    palettes: Vec<MapObjectId<MeabyParam>>,

    terrain: Option<HashMap<char, MapObjectId<MeabyWeighted<MeabyParam>>>>,
    furniture: Option<HashMap<char, MapObjectId<MeabyWeighted<MeabyParam>>>>,
}

#[derive(Debug, Clone, Deserialize, Serialize)]
struct CDDANestedMapgenObject {
    om_terrain: Vec<Vec<String>>,
    method: String,
    #[serde(rename = "type")]
    om_type: String,
    parameters: Option<HashMap<ParameterId, Parameter>>,
    object: CDDAMapgenObject,
}

impl Load<Nested> for MapEntityLoader {
    fn load(&self) -> Result<Nested, LoadError> {
        let objects: Vec<CDDANestedMapgenObject> = serde_json::from_str::<Vec<Value>>(read_to_string(&self.path).unwrap().as_str())
            .unwrap()
            .into_iter()
            .filter_map(|hm| {
                return match serde_json::from_value(hm) {
                    Err(e) => {
                        println!("{:?}", e);
                        None
                    }
                    Ok(v) => Some(v)
                };
            })
            .collect();

        // TODO: Handle
        let entity = objects.first().unwrap();

        let mut tiles = HashMap::new();

        for (row, tile) in entity.object.rows.iter().enumerate() {
            // to_string returns quotes so we use as_str
            for (column, char) in tile.as_str().chars().enumerate() {
                tiles.insert(
                    Coordinates::new(column as i32, row as i32),
                    Tile::from(char),
                );
            }
        }

        let mut this = HashMap::new();

        let terrain = entity.object.terrain.clone().unwrap_or(HashMap::new());
        let furniture = entity.object.furniture.clone().unwrap_or(HashMap::new());
        let parameters = entity.parameters.clone().unwrap_or(HashMap::new());

        for (parameter_id, parameter) in parameters.iter() {
            this.insert(
                parameter_id.clone(),
                parameter.default.get_value(),
            );
        }

        let computed_parameters = ComputedParameters {
            this: this.clone(),
            palettes: compute_palettes(&this, &entity.object.palettes),
        };

        info!("Loaded Nested Om Mapgen Object {:?}", entity.om_terrain);

        return Ok(
            Nested {
                row_size: entity.om_terrain.get(0).unwrap().len(),
                om_terrain: entity.om_terrain.iter().flatten().map(|s| s.clone()).collect(),
                tile_selection: TileSelection {
                    fill_ter: entity.object.fill_ter.clone(),
                    computed_parameters,
                    palettes: entity.object.palettes.clone(),
                    terrain,
                    furniture,
                },
                tiles,
            }
        );
    }
}<|MERGE_RESOLUTION|>--- conflicted
+++ resolved
@@ -11,17 +11,10 @@
 
 use crate::common::{Coordinates, MeabyWeighted, TileId};
 use crate::common::io::{Load, LoadError};
-<<<<<<< HEAD
 use crate::editor_data::CDDAData;
-use crate::map::resources::ComputedParameters;
-use crate::map::resources::MapEntity;
-use crate::map::resources::MapEntityType;
-use crate::palettes::{MeabyParam, MapGenValue, MapObjectId, PaletteId, ParameterType};
-=======
 use crate::map::resources::{ComputedParameters, Multi, Nested, Single, TileSelection};
 use crate::map::resources::MapEntity;
-use crate::palettes::{Item, MapGenValue, MapObjectId, MeabyParam, PaletteId, ParameterType};
->>>>>>> 225f0406
+use crate::palettes::{MeabyParam, MapGenValue, MapObjectId, PaletteId, ParameterType};
 use crate::tiles::components::Tile;
 
 pub type ParameterId = String;
@@ -88,15 +81,8 @@
     return computed_palettes;
 }
 
-<<<<<<< HEAD
-impl<'a> Load<MapEntity> for MapEntityLoader<'a> {
-    fn load(&self) -> Result<MapEntity, LoadError> {
-        let mut map_type: Option<MapEntityType> = None;
-
-=======
-impl Load<Single> for MapEntityLoader {
+impl Load<Single> for MapEntityLoader<'_> {
     fn load(&self) -> Result<Single, LoadError> {
->>>>>>> 225f0406
         let objects = serde_json::from_str::<Vec<HashMap<String, Value>>>(std::fs::read_to_string(&self.path).unwrap().as_str()).unwrap();
 
         let mapgen_entity = objects
@@ -188,7 +174,7 @@
     }
 }
 
-impl Load<Multi> for MapEntityLoader {
+impl Load<Multi> for MapEntityLoader<'_> {
     fn load(&self) -> Result<Multi, LoadError> {
         todo!()
     }
@@ -214,17 +200,14 @@
     object: CDDAMapgenObject,
 }
 
-impl Load<Nested> for MapEntityLoader {
+impl Load<Nested> for MapEntityLoader<'_> {
     fn load(&self) -> Result<Nested, LoadError> {
         let objects: Vec<CDDANestedMapgenObject> = serde_json::from_str::<Vec<Value>>(read_to_string(&self.path).unwrap().as_str())
             .unwrap()
             .into_iter()
             .filter_map(|hm| {
                 return match serde_json::from_value(hm) {
-                    Err(e) => {
-                        println!("{:?}", e);
-                        None
-                    }
+                    Err(e) => None,
                     Ok(v) => Some(v)
                 };
             })
@@ -236,7 +219,7 @@
         let mut tiles = HashMap::new();
 
         for (row, tile) in entity.object.rows.iter().enumerate() {
-            // to_string returns quotes so we use as_str
+            // to_string returns quotes, so we use as_str
             for (column, char) in tile.as_str().chars().enumerate() {
                 tiles.insert(
                     Coordinates::new(column as i32, row as i32),
@@ -260,7 +243,7 @@
 
         let computed_parameters = ComputedParameters {
             this: this.clone(),
-            palettes: compute_palettes(&this, &entity.object.palettes),
+            palettes: compute_palettes(self.cdda_data, &this, &entity.object.palettes),
         };
 
         info!("Loaded Nested Om Mapgen Object {:?}", entity.om_terrain);
