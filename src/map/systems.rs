--- conflicted
+++ resolved
@@ -1,27 +1,21 @@
-<<<<<<< HEAD
 use std::collections::HashMap;
 use std::fs;
-=======
->>>>>>> 225f0406
 use std::sync::Arc;
 
 use bevy::asset::Handle;
 use bevy::math::Vec3;
 use bevy::prelude::{Commands, Component, default, Entity, Event, EventReader, EventWriter, Image, Query, Res, ResMut, SpriteBundle, Transform, With};
-use log::warn;
+use log::{info, warn};
 
 use crate::common::Coordinates;
-use crate::EditorData;
+use crate::editor_data::EditorData;
 use crate::graphics::{GraphicsResource, Sprite, SpriteState, TileSprite};
 use crate::graphics::tileset::{GetBackground, GetForeground};
 use crate::map::{TileDeleteEvent, TilePlaceEvent};
 use crate::map::events::{ClearTiles, SpawnMapEntity, UpdateSpriteEvent};
 use crate::tiles::components::{Offset, Tile};
-<<<<<<< HEAD
 use crate::ui::grid::resources::Grid;
 use crate::ui::tabs::components::Tab;
-=======
->>>>>>> 225f0406
 
 #[derive(Event)]
 pub struct SpawnSprite {
@@ -194,10 +188,6 @@
     let mut fg_entities_to_set = HashMap::new();
 
     for (entity, cords, animated, layer) in query.iter() {
-<<<<<<< HEAD
-        let tile = current_project.map_entity.tiles.get(cords).unwrap();
-        match r_textures.textures.get_terrain(current_project, &cdda_data, &tile.character, cords) {
-=======
         let tile = match current_project.map_entity.tiles().get(cords) {
             None => {
                 warn!("Tile at cords {:?} does not exist even though query matched tile", cords);
@@ -205,8 +195,7 @@
             }
             Some(t) => t
         };
-        match r_textures.textures.get_terrain(current_project, &tile.character, cords) {
->>>>>>> 225f0406
+        match r_textures.textures.get_terrain(current_project, &cdda_data, &tile.character, cords) {
             SpriteState::Defined(terrain) => {
                 if (chrono::prelude::Utc::now().timestamp_millis() / 1000) as u64 - animated.last_update < animated.cooldown as u64 {
                     return;
@@ -243,11 +232,7 @@
                         last_update: (chrono::prelude::Utc::now().timestamp_millis() / 1000) as u64,
                     });
 
-<<<<<<< HEAD
                 fg_entities_to_set.insert(cords, fg_entity_commands.id());
-=======
-                current_project.map_entity.tiles_mut().get_mut(cords).unwrap().terrain.fg_entity = Some(fg_entity_commands.id());
->>>>>>> 225f0406
             }
             SpriteState::TextureNotFound => {}
             SpriteState::NotMapped => {}
@@ -260,7 +245,7 @@
     };
 
     for (cords, entity) in fg_entities_to_set.into_iter() {
-        current_project_mut.map_entity.tiles.get_mut(cords).unwrap().terrain.fg_entity = Some(entity);
+        current_project_mut.map_entity.tiles_mut().get_mut(cords).unwrap().terrain.fg_entity = Some(entity);
     }
 }
 
@@ -447,7 +432,6 @@
         Some(p) => { p }
     };
 
-
     for e in e_tile_place.read() {
         let sprites = r_textures.textures.get_textures(project, &cdda_data, &e.tile.character, &e.coordinates);
 
