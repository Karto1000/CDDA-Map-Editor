--- conflicted
+++ resolved
@@ -3,13 +3,8 @@
 use bevy::prelude::{AlignContent, BackgroundColor, ButtonBundle, Changed, Color, Commands, Component, default, Display, Entity, Event, EventReader, EventWriter, ImageBundle, Interaction, NodeBundle, Query, Res, ResMut, Style, Text, TextBundle, TextStyle, UiImage, UiRect, Val, With};
 
 use crate::hotbar::systems::{AddTabButtonMarker, HoverEffect, OriginalColor, PRIMARY_COLOR, PRIMARY_COLOR_FADED, PRIMARY_COLOR_SELECTED, TabContainerMarker, ToggleEffect, TopHotbarMarker};
-<<<<<<< HEAD
-use crate::project::{Project};
-use crate::{EditorData, SwitchProject};
-=======
-use crate::project::{EditorData, Project, ProjectSaveState};
+use crate::project::{Project, ProjectSaveState};
 use crate::SwitchProject;
->>>>>>> fa356e37
 
 #[derive(Event)]
 pub struct SpawnTab {
@@ -99,7 +94,7 @@
 
     match interaction {
         Interaction::Pressed => {
-            let mut project = Project::default();
+           let mut project = Project::default();
 
             let amount_of_unnamed = r_editor_data.projects.iter()
                 .filter(|p| p.save_state == ProjectSaveState::NotSaved)
